--- conflicted
+++ resolved
@@ -5,13 +5,8 @@
 matrix:
   include:
 # release setup (builds wheels for Python 3.[6,7,8] on OSX, Windows and ManyLinux)
-<<<<<<< HEAD
     # perform a linux build (see https://github.com/pypa/manylinux)
         - if: tag IS present
-=======
-   # perform a linux build (see https://github.com/pypa/manylinux)
-        - if: branch = junk
->>>>>>> 8ed1ec3a
           services: docker
           env: DOCKER_IMAGE=quay.io/pypa/manylinux2010_x86_64
                PLAT=manylinux2010_x86_64
