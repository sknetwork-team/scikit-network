# standard Python package manager
pip==20.0.2

# tool to automatically change version number in the package upon release
bumpversion==0.5.3

# build wheels for the package
wheel==0.34.2
<<<<<<< HEAD
Sphinx==3.0.1
=======

# standard package to produce coverage from test runs
>>>>>>> fe4b3ad6
coverage==5.0.4

# visualization of reports from coverage
codecov==2.0.22

# used to upload wheels and sources to PyPI
twine==3.1.1

# main doc tool
Sphinx==3.0.1

# base theme for the documentation website
sphinx-rtd-theme==0.4.3

# used to produce doc from Jupyter notebooks (aka. tutorials)
nbsphinx==0.6.0

# used to run Jupyter notebooks (necessary for nbsphinx)
ipython==7.13.0
jupyter_client==6.1.2
ipykernel==5.2.0

# necessary for wheels to compile upon release (to be removed of possible)
matplotlib==3.2.1
<<<<<<< HEAD
codecov==2.0.22
sphinx-rtd-theme==0.4.3
nose==1.3.7
=======

# tests on Linux images (upon release)
nose
>>>>>>> fe4b3ad6

# main test packages
pytest-runner==5.2
pytest==5.4.1
pytest-cov==2.8.1

# C++ code generator for performance speed-up
cython==0.29.16<|MERGE_RESOLUTION|>--- conflicted
+++ resolved
@@ -6,12 +6,8 @@
 
 # build wheels for the package
 wheel==0.34.2
-<<<<<<< HEAD
-Sphinx==3.0.1
-=======
 
 # standard package to produce coverage from test runs
->>>>>>> fe4b3ad6
 coverage==5.0.4
 
 # visualization of reports from coverage
@@ -36,15 +32,9 @@
 
 # necessary for wheels to compile upon release (to be removed of possible)
 matplotlib==3.2.1
-<<<<<<< HEAD
-codecov==2.0.22
-sphinx-rtd-theme==0.4.3
-nose==1.3.7
-=======
 
 # tests on Linux images (upon release)
 nose
->>>>>>> fe4b3ad6
 
 # main test packages
 pytest-runner==5.2
