--- conflicted
+++ resolved
@@ -4,11 +4,8 @@
 import unittest
 
 from sknetwork.data import house
-<<<<<<< HEAD
 from sknetwork.path import get_diameter, get_eccentricity, get_radius
-=======
-from sknetwork.path import get_diameter
->>>>>>> bd842b41
+
 
 
 class TestMetrics(unittest.TestCase):
@@ -16,7 +13,6 @@
     def test_diameter_1(self):
         adjacency = house()
         with self.assertRaises(ValueError):
-<<<<<<< HEAD
             get_diameter(adjacency, 2.5)
     def test_diameter_2(self):
         adjacency = house()
@@ -30,6 +26,3 @@
     def test_radius_2(self):
         adjacency = house()
         self.assertEqual(get_radius(adjacency,[0,1]), 2)
-=======
-            get_diameter(adjacency, 2.5)
->>>>>>> bd842b41
