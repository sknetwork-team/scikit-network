--- conflicted
+++ resolved
@@ -9,7 +9,6 @@
 import numpy as np
 from scipy import sparse
 
-<<<<<<< HEAD
 from sknetwork.path.shortest_path import get_distances, get_shortest_path
 
 
@@ -18,14 +17,7 @@
                  unweighted: bool = False, n_jobs: Optional[int] = None) -> int:
     """Lower bound on the diameter of a graph which is the length of the longest
     shortest path between two nodes.
-=======
-from sknetwork.path.shortest_path import get_distances
 
-
-def get_diameter(adjacency: Union[sparse.csr_matrix, np.ndarray], n_sources: Optional[Union[int, float]] = None,
-                 n_jobs: Optional[int] = None) -> int:
-    """Lower bound on the diameter of a graph which is the length of the longest shortest path between two nodes.
->>>>>>> bd842b41
 
     Parameters
     ----------
@@ -79,7 +71,6 @@
             raise ValueError("n_sources must be either None, an integer smaller"
                             "than the number of nodes or a float"
                              "smaller than 1.")
-<<<<<<< HEAD
     dists = get_distances(adjacency, sources, method='D', return_predecessors=False,
                           unweighted=unweighted, n_jobs=n_jobs).astype(int)
     return dists.max()
@@ -161,8 +152,4 @@
 
     dists = get_distances(adjacency, node, method='D', return_predecessors=False,
                           unweighted=unweighted, n_jobs=n_jobs).astype(int)
-    return dists.max()
-=======
-    distances = get_distances(adjacency, sources, method='D', return_predecessors=False, n_jobs=n_jobs).astype(int)
-    return distances.max()
->>>>>>> bd842b41
+    return dists.max()