#!/usr/bin/env python3
# -*- coding: utf-8 -*-
"""
Created in November 2018
@author: Nathan de Lara <nathan.delara@polytechnique.org>
@author: Quentin Lutz <qlutz@enst.fr>
@author: Thomas Bonald <bonald@enst.fr>
"""
from typing import Union, Optional

import numpy as np
from scipy import sparse

from sknetwork.clustering.base import BaseClustering
from sknetwork.clustering.louvain_core import optimize_core
from sknetwork.clustering.postprocess import reindex_labels
from sknetwork.utils.check import check_random_state, get_probs
from sknetwork.utils.format import check_format, get_adjacency, directed2undirected
from sknetwork.utils.membership import get_membership
from sknetwork.log import Log


class Louvain(BaseClustering, Log):
    """Louvain algorithm for clustering graphs by maximization of modularity.

    For bipartite graphs, the algorithm maximizes Barber's modularity by default.

    Parameters
    ----------
    resolution :
        Resolution parameter.
    modularity : str
        Type of modularity to maximize. Can be ``'Dugue'``, ``'Newman'`` or ``'Potts'`` (default = ``'dugue'``).
    tol_optimization :
        Minimum increase in modularity to enter a new optimization pass in the local search.
    tol_aggregation :
        Minimum increase in modularity to enter a new aggregation pass.
    n_aggregations :
        Maximum number of aggregations.
        A negative value is interpreted as no limit.
    shuffle_nodes :
        Enables node shuffling before optimization.
    sort_clusters :
        If ``True``, sort labels in decreasing order of cluster size.
    return_probs :
        If ``True``, return the probability distribution over clusters (soft clustering).
    return_aggregate :
        If ``True``, return the adjacency matrix of the graph between clusters.
    random_state :
        Random number generator or random seed. If None, numpy.random is used.
    verbose :
        Verbose mode.

    Attributes
    ----------
    labels_ : np.ndarray, shape (n_labels,)
        Label of each node.
    probs_ : sparse.csr_matrix, shape (n_row, n_labels)
        Probability distribution over labels.
    labels_row_, labels_col_ : np.ndarray
        Labels of rows and columns, for bipartite graphs.
    probs_row_, probs_col_ : sparse.csr_matrix, shape (n_row, n_labels)
        Probability distributions over labels for rows and columns (for bipartite graphs).
    aggregate_ : sparse.csr_matrix
        Aggregate adjacency matrix or biadjacency matrix between clusters.

    Example
    -------
    >>> from sknetwork.clustering import Louvain
    >>> from sknetwork.data import karate_club
    >>> louvain = Louvain()
    >>> adjacency = karate_club()
    >>> labels = louvain.fit_predict(adjacency)
    >>> len(set(labels))
    4

    References
    ----------
    * Blondel, V. D., Guillaume, J. L., Lambiotte, R., & Lefebvre, E. (2008).
      `Fast unfolding of communities in large networks.
      <https://arxiv.org/abs/0803.0476>`_
      Journal of statistical mechanics: theory and experiment, 2008.

    * Dugué, N., & Perez, A. (2015).
      `Directed Louvain: maximizing modularity in directed networks
      <https://hal.archives-ouvertes.fr/hal-01231784/document>`_
      (Doctoral dissertation, Université d'Orléans).

    * Barber, M. J. (2007).
      `Modularity and community detection in bipartite networks
      <https://arxiv.org/pdf/0707.1616>`_
      Physical Review E, 76(6).
    """

    def __init__(self, resolution: float = 1, modularity: str = 'dugue', tol_optimization: float = 1e-3,
                 tol_aggregation: float = 1e-3, n_aggregations: int = -1, shuffle_nodes: bool = False,
                 sort_clusters: bool = True, return_probs: bool = True, return_aggregate: bool = True,
                 random_state: Optional[Union[np.random.RandomState, int]] = None, verbose: bool = False):
        super(Louvain, self).__init__(sort_clusters=sort_clusters, return_probs=return_probs,
                                      return_aggregate=return_aggregate)
        Log.__init__(self, verbose)

        self.labels_ = None
        self.resolution = resolution
        self.modularity = modularity.lower()
        self.tol_optimization = tol_optimization
        self.tol_aggregation = tol_aggregation
        self.n_aggregations = n_aggregations
        self.shuffle_nodes = shuffle_nodes
        self.random_state = check_random_state(random_state)
        self.bipartite = None

    def _optimize(self, labels, adjacency, out_weights, in_weights):
        """One optimization pass of the Louvain algorithm.

        Parameters
        ----------
        labels :
            Labels of nodes.
        adjacency :
            Adjacency matrix.
        out_weights :
            Out-weights of nodes.
        in_weights :
            In-weights of nodes

        Returns
        -------
        labels :
            Labels of nodes after optimization.
        increase :
            Gain in modularity after optimization.
        """
<<<<<<< HEAD
        labels = labels.astype(np.int32)
        indices = adjacency.indices.astype(np.int32)
        indptr = adjacency.indptr.astype(np.int32)
=======
        labels = labels.astype(np.int64)
        indices = adjacency.indices.astype(np.int64)
        indptr = adjacency.indptr.astype(np.int64)
>>>>>>> ec8d3ca4
        data = adjacency.data.astype(np.float32)
        out_weights = out_weights.astype(np.float32)
        in_weights = in_weights.astype(np.float32)
        out_cluster_weights = out_weights.copy()
        in_cluster_weights = in_weights.copy()
        cluster_weights = np.zeros_like(out_cluster_weights).astype(np.float32)
        self_loops = adjacency.diagonal().astype(np.float32)
        return optimize_core(labels, indices, indptr, data, out_weights, in_weights, out_cluster_weights,
                             in_cluster_weights, cluster_weights, self_loops, self.resolution, self.tol_optimization)

    @staticmethod
    def _aggregate(labels, adjacency, out_weights, in_weights):
        """Aggregate nodes belonging to the same cluster.

        Parameters
        ----------
        labels :
            Labels of nodes.
        adjacency :
            Adjacency matrix.
        out_weights :
            Out-weights of nodes.
        in_weights :
            In-weights of nodes.

        Returns
        -------
        Aggregate graph (adjacency matrix, out-weights, in-weights).
        """
        membership = get_membership(labels)
        adjacency_ = membership.T.tocsr().dot(adjacency.dot(membership))
        out_weights_ = membership.T.dot(out_weights)
        in_weights_ = membership.T.dot(in_weights)
        return adjacency_, out_weights_, in_weights_

    def _pre_processing(self, input_matrix, force_bipartite):
        """Pre-processing for Louvain.

         Parameters
        ----------
        input_matrix :
            Adjacency matrix or biadjacency matrix of the graph.
        force_bipartite :
            If ``True``, force the input matrix to be considered as a biadjacency matrix even if square.

        Returns
        -------
        adjacency :
            Adjacency matrix.
        out_weights, in_weights :
            Node weights.
        membership :
            Membership matrix (labels).
        index :
            Index of nodes.
        """
        self._init_vars()

        # adjacency matrix
        input_matrix = check_format(input_matrix)
        force_directed = self.modularity == 'dugue'
        adjacency, self.bipartite = get_adjacency(input_matrix, force_directed=force_directed,
                                                  force_bipartite=force_bipartite)

        # shuffling
        n = adjacency.shape[0]
        index = np.arange(n)
        if self.shuffle_nodes:
            index = self.random_state.permutation(index)
            adjacency = adjacency[index][:, index]

        # node weights
        if self.modularity == 'potts':
            out_weights = get_probs('uniform', adjacency)
            in_weights = out_weights.copy()
        elif self.modularity == 'newman':
            out_weights = get_probs('degree', adjacency)
            in_weights = out_weights.copy()
        elif self.modularity == 'dugue':
            out_weights = get_probs('degree', adjacency)
            in_weights = get_probs('degree', adjacency.T)
        else:
            raise ValueError('Unknown modularity function.')

        # normalized, symmetric adjacency matrix (sums to 1)
        adjacency = directed2undirected(adjacency)
        adjacency = adjacency / adjacency.data.sum()

        # cluster membership
        membership = sparse.identity(n, format='csr')

        return adjacency, out_weights, in_weights, membership, index

    def _post_processing(self, input_matrix, membership, index):
        """Post-processing for Louvain.

         Parameters
        ----------
        input_matrix :
            Adjacency matrix or biadjacency matrix of the graph.
        membership :
            Membership matrix (labels).
        index :
            Index of nodes.
        """
        if self.sort_clusters:
            labels = reindex_labels(membership.indices)
        else:
            labels = membership.indices
        if self.shuffle_nodes:
            reverse = np.empty(index.size, index.dtype)
            reverse[index] = np.arange(index.size)
            labels = labels[reverse]
        self.labels_ = labels
        if self.bipartite:
            self._split_vars(input_matrix.shape)
        self._secondary_outputs(input_matrix)

    def fit(self, input_matrix: Union[sparse.csr_matrix, np.ndarray], force_bipartite: bool = False) -> 'Louvain':
        """Fit algorithm to data.

        Parameters
        ----------
        input_matrix :
            Adjacency matrix or biadjacency matrix of the graph.
        force_bipartite :
            If ``True``, force the input matrix to be considered as a biadjacency matrix even if square.

        Returns
        -------
        self : :class:`Louvain`
        """
        adjacency, out_weights, in_weights, membership, index = self._pre_processing(input_matrix, force_bipartite)
        n = adjacency.shape[0]
        count = 0
        stop = False
        while not stop:
            count += 1
            labels = np.arange(n)
            labels, increase = self._optimize(labels, adjacency, out_weights, in_weights)
            _, labels = np.unique(labels, return_inverse=True)
            adjacency, out_weights, in_weights = self._aggregate(labels, adjacency, out_weights, in_weights)
            membership = membership.dot(get_membership(labels))
            n = adjacency.shape[0]
            stop = n == 1
            stop |= increase <= self.tol_aggregation
            stop |= count == self.n_aggregations
            self.print_log("Aggregation:", count, " Clusters:", n, " Increase:", increase)
        self._post_processing(input_matrix, membership, index)
        return self<|MERGE_RESOLUTION|>--- conflicted
+++ resolved
@@ -131,15 +131,9 @@
         increase :
             Gain in modularity after optimization.
         """
-<<<<<<< HEAD
-        labels = labels.astype(np.int32)
-        indices = adjacency.indices.astype(np.int32)
-        indptr = adjacency.indptr.astype(np.int32)
-=======
         labels = labels.astype(np.int64)
         indices = adjacency.indices.astype(np.int64)
         indptr = adjacency.indptr.astype(np.int64)
->>>>>>> ec8d3ca4
         data = adjacency.data.astype(np.float32)
         out_weights = out_weights.astype(np.float32)
         in_weights = in_weights.astype(np.float32)
