--- conflicted
+++ resolved
@@ -4,12 +4,6 @@
 
 import unittest
 
-<<<<<<< HEAD
-from sknetwork import is_numba_available
-=======
-from scipy import sparse
-
->>>>>>> eddd15db
 from sknetwork.clustering import Louvain, BiLouvain, modularity
 from sknetwork.data.test_graphs import *
 from sknetwork.data import karate_club
@@ -23,32 +17,10 @@
         self.bilouvain = BiLouvain()
 
     def test_undirected(self):
-<<<<<<< HEAD
         adjacency = test_graph()
         labels = self.louvain.fit_transform(adjacency)
         self.assertEqual(labels.shape, (10,))
         self.assertAlmostEqual(modularity(adjacency, labels), 0.495, 2)
-        if is_numba_available:
-            labels = self.louvain_numba.fit_transform(adjacency)
-            self.assertEqual(labels.shape, (10,))
-            self.assertAlmostEqual(modularity(adjacency, labels), 0.495, 2)
-=======
-        self.louvain_high_resolution = Louvain(resolution=2)
-        self.louvain_null_resolution = Louvain(resolution=0)
-        self.karate_club = karate_club()
-        self.louvain.fit(self.karate_club)
-        labels = self.louvain.labels_
-        self.assertEqual(labels.shape, (34,))
-        self.assertAlmostEqual(modularity(self.karate_club, labels), 0.42, 2)
-        self.louvain_high_resolution.fit(self.karate_club)
-        labels = self.louvain_high_resolution.labels_
-        self.assertEqual(labels.shape, (34,))
-        self.assertAlmostEqual(modularity(self.karate_club, labels), 0.34, 2)
-        self.louvain_null_resolution.fit(self.karate_club)
-        labels = self.louvain_null_resolution.labels_
-        self.assertEqual(labels.shape, (34,))
-        self.assertEqual(len(set(self.louvain_null_resolution.labels_)), 1)
->>>>>>> eddd15db
 
     def test_directed(self):
         adjacency = test_digraph()
@@ -57,7 +29,6 @@
         self.assertAlmostEqual(modularity(adjacency, labels), 0.475, 2)
 
     def test_bipartite(self):
-<<<<<<< HEAD
         biadjacency = test_bigraph()
         n1, n2 = biadjacency.shape
         self.bilouvain.fit(biadjacency)
@@ -65,12 +36,6 @@
         labels_col = self.bilouvain.labels_col_
         self.assertEqual(labels_row.shape, (n1,))
         self.assertEqual(labels_col.shape, (n2,))
-        if is_numba_available:
-            self.bilouvain_numba.fit(biadjacency)
-            labels_row = self.bilouvain_numba.labels_row_
-            labels_col = self.bilouvain_numba.labels_col_
-            self.assertEqual(labels_row.shape, (n1,))
-            self.assertEqual(labels_col.shape, (n2,))
 
     def test_disconnected(self):
         adjacency = test_graph_disconnect()
@@ -82,39 +47,22 @@
         adjacency = karate_club()
 
         # resolution
-        louvain = Louvain(engine='python', resolution=2)
+        louvain = Louvain(resolution=2)
         labels = louvain.fit_transform(adjacency)
         self.assertEqual(len(set(labels)), 7)
 
         # tolerance
-        louvain = Louvain(engine='python', resolution=2, tol_aggregation=0.1)
+        louvain = Louvain(resolution=2, tol_aggregation=0.1)
         labels = louvain.fit_transform(adjacency)
         self.assertEqual(len(set(labels)), 12)
 
         # shuffling
-        louvain = Louvain(engine='python', resolution=2, shuffle_nodes=True, random_state=42)
+        louvain = Louvain(resolution=2, shuffle_nodes=True, random_state=42)
         labels = louvain.fit_transform(adjacency)
         self.assertEqual(len(set(labels)), 9)
 
         # aggregate graph
-        louvain = Louvain(engine='python', return_adjacency=True)
+        louvain = Louvain(return_adjacency=True)
         labels = louvain.fit_transform(adjacency)
         n_labels = len(set(labels))
-        self.assertEqual(louvain.adjacency_.shape, (n_labels, n_labels))
-=======
-        star_wars_graph = star_wars_villains()
-        self.bilouvain.fit(star_wars_graph)
-        row_labels = self.bilouvain.row_labels_
-        col_labels = self.bilouvain.col_labels_
-        self.assertEqual(row_labels.shape, (4,))
-        self.assertEqual(col_labels.shape, (3,))
-
-    def test_shuffling(self):
-        self.louvain_shuffle_first = Louvain(shuffle_nodes=True, random_state=0)
-        self.louvain_shuffle_second = Louvain(shuffle_nodes=True, random_state=123)
-        self.bow_tie = bow_tie()
-        self.louvain_shuffle_first.fit(self.bow_tie)
-        self.assertEqual(self.louvain_shuffle_first.labels_[1], 1)
-        self.louvain_shuffle_second.fit(self.bow_tie)
-        self.assertEqual(self.louvain_shuffle_second.labels_[1], 1)
->>>>>>> eddd15db
+        self.assertEqual(louvain.adjacency_.shape, (n_labels, n_labels))