--- conflicted
+++ resolved
@@ -8,51 +8,23 @@
 
 import unittest
 
-<<<<<<< HEAD
-from sknetwork import is_numba_available
 from sknetwork.hierarchy import Paris, BiParis
 from sknetwork.data.test_graphs import *
-=======
-import numpy as np
-from scipy import sparse
-
-from sknetwork.hierarchy import Paris, BiParis, straight_cut, balanced_cut
-from sknetwork.data import house, karate_club, star_wars_villains
->>>>>>> eddd15db
 
 
 # noinspection PyMissingOrEmptyDocstring
 class TestParis(unittest.TestCase):
 
     def setUp(self):
-<<<<<<< HEAD
-        self.paris = [Paris(engine='python')]
-        self.biparis = [BiParis(engine='python')]
-        if is_numba_available:
-            self.paris.append(Paris(engine='numba'))
-            self.biparis.append(BiParis(engine='numba'))
-        else:
-            with self.assertRaises(ValueError):
-                Paris(engine='numba')
-=======
-        self.paris = Paris()
-        self.biparis = BiParis()
->>>>>>> eddd15db
+        self.paris = [Paris()]
+        self.biparis = [BiParis()]
 
     def test_undirected(self):
-<<<<<<< HEAD
         adjacency = test_graph()
         n = adjacency.shape[0]
         for paris in self.paris:
             dendrogram = paris.fit_transform(adjacency)
             self.assertEqual(dendrogram.shape, (n - 1, 4))
-=======
-        house_graph = house()
-        self.paris.fit(house_graph)
-        self.assertEqual(self.paris.dendrogram_.shape[0], 4)
-        labels = straight_cut(self.paris.dendrogram_, sorted_clusters=True)
-        self.assertTrue(np.array_equal(labels, np.array([0, 0, 1, 1, 0])))
->>>>>>> eddd15db
 
     def test_directed(self):
         adjacency = test_digraph()
@@ -62,7 +34,6 @@
             self.assertEqual(dendrogram.shape, (n - 1, 4))
 
     def test_bipartite(self):
-<<<<<<< HEAD
         biadjacency = test_bigraph()
         for biparis in self.biparis:
             biparis.fit(biadjacency)
@@ -74,7 +45,7 @@
 
     def test_disconnected(self):
         adjacency = test_graph_disconnect()
-        paris = Paris(engine='python')
+        paris = Paris()
         dendrogram = paris.fit_transform(adjacency)
         self.assertEqual(dendrogram.shape, (9, 4))
 
@@ -85,9 +56,3 @@
         n = adjacency.shape[0]
         self.assertEqual(dendrogram.shape, (n - 1, 4))
 
-=======
-        star_wars_graph = star_wars_villains()
-        self.biparis.fit(star_wars_graph)
-        dendrogram = self.biparis.dendrogram_
-        self.assertEqual(dendrogram.shape, (6, 4))
->>>>>>> eddd15db
