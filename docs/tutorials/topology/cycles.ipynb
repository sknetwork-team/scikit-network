{
 "cells": [
  {
   "cell_type": "markdown",
   "metadata": {
    "pycharm": {
     "name": "#%% md\n"
    }
   },
   "source": [
    "# Cycles"
   ]
  },
  {
   "cell_type": "markdown",
   "metadata": {
    "pycharm": {
     "name": "#%% md\n"
    }
   },
   "source": [
    "This notebook illustrates the search for [cycles](https://en.wikipedia.org/wiki/Cycle_(graph_theory)) in graphs."
   ]
  },
  {
   "cell_type": "code",
   "execution_count": 1,
   "metadata": {
    "pycharm": {
     "name": "#%%\n"
    }
   },
   "outputs": [],
   "source": [
    "from IPython.display import SVG"
   ]
  },
  {
   "cell_type": "code",
   "execution_count": 2,
   "metadata": {
    "ExecuteTime": {
     "end_time": "2019-07-15T12:29:50.554431Z",
     "start_time": "2019-07-15T12:29:50.414075Z"
    },
    "pycharm": {
     "name": "#%%\n"
    }
   },
   "outputs": [],
   "source": [
    "import numpy as np"
   ]
  },
  {
   "cell_type": "code",
   "execution_count": 3,
   "metadata": {
    "pycharm": {
     "name": "#%%\n"
    }
   },
   "outputs": [],
   "source": [
    "from sknetwork.data import house, star, linear_digraph, cyclic_digraph\n",
<<<<<<< HEAD
    "from sknetwork.topology import is_acyclic, get_cycles, break_cycles_from_root\n",
    "from sknetwork.visualization import svg_graph\n",
    "from scipy import sparse"
=======
    "from sknetwork.topology import is_acyclic\n",
    "from sknetwork.visualization import visualize_graph"
>>>>>>> fe59159a
   ]
  },
  {
   "cell_type": "markdown",
   "metadata": {
    "pycharm": {
     "name": "#%% md\n"
    }
   },
   "source": [
    "## Graphs"
   ]
  },
  {
   "cell_type": "code",
   "execution_count": 4,
   "metadata": {
    "pycharm": {
     "name": "#%%\n"
    }
   },
   "outputs": [],
   "source": [
    "# star\n",
    "graph = star(5, metadata=True)\n",
    "adjacency = graph.adjacency\n",
    "position = graph.position"
   ]
  },
  {
   "cell_type": "code",
   "execution_count": 5,
   "metadata": {
    "pycharm": {
     "name": "#%%\n"
    }
   },
   "outputs": [
    {
     "data": {
      "image/svg+xml": [
       "<svg xmlns=\"http://www.w3.org/2000/svg\" width=\"220.0\" height=\"170.0\">\n",
       "<path stroke-width=\"1\" stroke=\"black\" d=\"M 99 85 210 85\"/>\n",
       "<path stroke-width=\"1\" stroke=\"black\" d=\"M 99 85 133 10\"/>\n",
       "<path stroke-width=\"1\" stroke=\"black\" d=\"M 99 85 10 38\"/>\n",
       "<path stroke-width=\"1\" stroke=\"black\" d=\"M 99 85 10 131\"/>\n",
       "<path stroke-width=\"1\" stroke=\"black\" d=\"M 99 85 133 160\"/>\n",
       "<path stroke-width=\"1\" stroke=\"black\" d=\"M 210 85 99 85\"/>\n",
       "<path stroke-width=\"1\" stroke=\"black\" d=\"M 133 10 99 85\"/>\n",
       "<path stroke-width=\"1\" stroke=\"black\" d=\"M 10 38 99 85\"/>\n",
       "<path stroke-width=\"1\" stroke=\"black\" d=\"M 10 131 99 85\"/>\n",
       "<path stroke-width=\"1\" stroke=\"black\" d=\"M 133 160 99 85\"/>\n",
       "<circle cx=\"99\" cy=\"85\" r=\"7.0\" style=\"fill:gray;stroke:black;stroke-width:1.0\"/>\n",
       "<circle cx=\"210\" cy=\"85\" r=\"7.0\" style=\"fill:gray;stroke:black;stroke-width:1.0\"/>\n",
       "<circle cx=\"133\" cy=\"10\" r=\"7.0\" style=\"fill:gray;stroke:black;stroke-width:1.0\"/>\n",
       "<circle cx=\"10\" cy=\"38\" r=\"7.0\" style=\"fill:gray;stroke:black;stroke-width:1.0\"/>\n",
       "<circle cx=\"10\" cy=\"131\" r=\"7.0\" style=\"fill:gray;stroke:black;stroke-width:1.0\"/>\n",
       "<circle cx=\"133\" cy=\"160\" r=\"7.0\" style=\"fill:gray;stroke:black;stroke-width:1.0\"/>\n",
       "</svg>"
      ],
      "text/plain": [
       "<IPython.core.display.SVG object>"
      ]
     },
     "execution_count": 5,
     "metadata": {},
     "output_type": "execute_result"
    }
   ],
   "source": [
    "image = visualize_graph(adjacency, position, scale=0.5)\n",
    "SVG(image)"
   ]
  },
  {
   "cell_type": "code",
   "execution_count": 6,
   "metadata": {
    "pycharm": {
     "name": "#%%\n"
    }
   },
   "outputs": [
    {
     "data": {
      "text/plain": [
       "True"
      ]
     },
     "execution_count": 6,
     "metadata": {},
     "output_type": "execute_result"
    }
   ],
   "source": [
    "is_acyclic(adjacency)"
   ]
  },
  {
   "cell_type": "code",
   "execution_count": 7,
   "metadata": {
    "ExecuteTime": {
     "end_time": "2019-07-15T12:29:51.261957Z",
     "start_time": "2019-07-15T12:29:51.249107Z"
    },
    "pycharm": {
     "name": "#%%\n"
    }
   },
   "outputs": [],
   "source": [
    "# house graph\n",
    "graph = house(metadata=True)\n",
    "adjacency = graph.adjacency\n",
    "position = graph.position"
   ]
  },
  {
   "cell_type": "code",
   "execution_count": 8,
   "metadata": {
    "ExecuteTime": {
     "end_time": "2019-07-15T12:29:55.341520Z",
     "start_time": "2019-07-15T12:29:55.026465Z"
    },
    "pycharm": {
     "name": "#%%\n"
    },
    "scrolled": false
   },
   "outputs": [
    {
     "data": {
      "image/svg+xml": [
       "<svg xmlns=\"http://www.w3.org/2000/svg\" width=\"220.0\" height=\"170.0\">\n",
       "<path stroke-width=\"1\" stroke=\"black\" d=\"M 110 10 10 60\"/>\n",
       "<path stroke-width=\"1\" stroke=\"black\" d=\"M 110 10 210 60\"/>\n",
       "<path stroke-width=\"1\" stroke=\"black\" d=\"M 10 60 110 10\"/>\n",
       "<path stroke-width=\"1\" stroke=\"black\" d=\"M 10 60 10 160\"/>\n",
       "<path stroke-width=\"1\" stroke=\"black\" d=\"M 10 60 210 60\"/>\n",
       "<path stroke-width=\"1\" stroke=\"black\" d=\"M 10 160 10 60\"/>\n",
       "<path stroke-width=\"1\" stroke=\"black\" d=\"M 10 160 210 160\"/>\n",
       "<path stroke-width=\"1\" stroke=\"black\" d=\"M 210 160 10 160\"/>\n",
       "<path stroke-width=\"1\" stroke=\"black\" d=\"M 210 160 210 60\"/>\n",
       "<path stroke-width=\"1\" stroke=\"black\" d=\"M 210 60 110 10\"/>\n",
       "<path stroke-width=\"1\" stroke=\"black\" d=\"M 210 60 10 60\"/>\n",
       "<path stroke-width=\"1\" stroke=\"black\" d=\"M 210 60 210 160\"/>\n",
       "<circle cx=\"110\" cy=\"10\" r=\"7.0\" style=\"fill:gray;stroke:black;stroke-width:1.0\"/>\n",
       "<circle cx=\"10\" cy=\"60\" r=\"7.0\" style=\"fill:gray;stroke:black;stroke-width:1.0\"/>\n",
       "<circle cx=\"10\" cy=\"160\" r=\"7.0\" style=\"fill:gray;stroke:black;stroke-width:1.0\"/>\n",
       "<circle cx=\"210\" cy=\"160\" r=\"7.0\" style=\"fill:gray;stroke:black;stroke-width:1.0\"/>\n",
       "<circle cx=\"210\" cy=\"60\" r=\"7.0\" style=\"fill:gray;stroke:black;stroke-width:1.0\"/>\n",
       "</svg>"
      ],
      "text/plain": [
       "<IPython.core.display.SVG object>"
      ]
     },
     "execution_count": 8,
     "metadata": {},
     "output_type": "execute_result"
    }
   ],
   "source": [
    "image = visualize_graph(adjacency, position, scale=0.5)\n",
    "SVG(image)"
   ]
  },
  {
   "cell_type": "code",
   "execution_count": 9,
   "metadata": {
    "pycharm": {
     "name": "#%%\n"
    }
   },
   "outputs": [
    {
     "data": {
      "text/plain": [
       "False"
      ]
     },
     "execution_count": 9,
     "metadata": {},
     "output_type": "execute_result"
    }
   ],
   "source": [
    "is_acyclic(adjacency)"
   ]
  },
  {
   "cell_type": "markdown",
   "metadata": {
    "pycharm": {
     "name": "#%% md\n"
    }
   },
   "source": [
    "## Directed graphs"
   ]
  },
  {
   "cell_type": "code",
   "execution_count": 10,
   "metadata": {
    "ExecuteTime": {
     "end_time": "2019-07-15T12:29:58.542147Z",
     "start_time": "2019-07-15T12:29:58.529699Z"
    },
    "pycharm": {
     "name": "#%%\n"
    }
   },
   "outputs": [],
   "source": [
    "# line\n",
    "graph = linear_digraph(3, metadata=True)\n",
    "adjacency = graph.adjacency\n",
    "position = graph.position"
   ]
  },
  {
   "cell_type": "code",
   "execution_count": 11,
   "metadata": {
    "pycharm": {
     "name": "#%%\n"
    }
   },
   "outputs": [
    {
     "data": {
      "image/svg+xml": [
       "<svg xmlns=\"http://www.w3.org/2000/svg\" width=\"220.0\" height=\"170.0\">\n",
       "<defs><marker id=\"arrow-black\" markerWidth=\"10\" markerHeight=\"10\" refX=\"9\" refY=\"3\" orient=\"auto\">\n",
       "<path d=\"M0,0 L0,6 L9,3 z\" fill=\"black\"/></marker></defs>\n",
       "<path stroke-width=\"1\" stroke=\"black\" d=\"M 10 85 103 85\" marker-end=\"url(#arrow-black)\"/>\n",
       "<path stroke-width=\"1\" stroke=\"black\" d=\"M 110 85 203 85\" marker-end=\"url(#arrow-black)\"/>\n",
       "<circle cx=\"10\" cy=\"85\" r=\"7.0\" style=\"fill:gray;stroke:black;stroke-width:1.0\"/>\n",
       "<circle cx=\"110\" cy=\"85\" r=\"7.0\" style=\"fill:gray;stroke:black;stroke-width:1.0\"/>\n",
       "<circle cx=\"210\" cy=\"85\" r=\"7.0\" style=\"fill:gray;stroke:black;stroke-width:1.0\"/>\n",
       "</svg>"
      ],
      "text/plain": [
       "<IPython.core.display.SVG object>"
      ]
     },
     "execution_count": 11,
     "metadata": {},
     "output_type": "execute_result"
    }
   ],
   "source": [
    "image = visualize_graph(adjacency, position, scale=0.5)\n",
    "SVG(image)"
   ]
  },
  {
   "cell_type": "code",
   "execution_count": 12,
   "metadata": {
    "pycharm": {
     "name": "#%%\n"
    },
    "scrolled": true
   },
   "outputs": [
    {
     "data": {
      "text/plain": [
       "True"
      ]
     },
     "execution_count": 12,
     "metadata": {},
     "output_type": "execute_result"
    }
   ],
   "source": [
    "is_acyclic(adjacency)"
   ]
  },
  {
   "cell_type": "code",
   "execution_count": 13,
   "metadata": {
    "pycharm": {
     "name": "#%%\n"
    }
   },
   "outputs": [],
   "source": [
    "# cycle\n",
    "graph = cyclic_digraph(5, metadata=True)\n",
    "adjacency = graph.adjacency\n",
    "position = graph.position"
   ]
  },
  {
   "cell_type": "code",
   "execution_count": 14,
   "metadata": {
    "pycharm": {
     "name": "#%%\n"
    }
   },
   "outputs": [
    {
     "data": {
      "image/svg+xml": [
       "<svg xmlns=\"http://www.w3.org/2000/svg\" width=\"220.0\" height=\"170.0\">\n",
       "<defs><marker id=\"arrow-black\" markerWidth=\"10\" markerHeight=\"10\" refX=\"9\" refY=\"3\" orient=\"auto\">\n",
       "<path d=\"M0,0 L0,6 L9,3 z\" fill=\"black\"/></marker></defs>\n",
       "<path stroke-width=\"1\" stroke=\"black\" d=\"M 210 85 137 14\" marker-end=\"url(#arrow-black)\"/>\n",
       "<path stroke-width=\"1\" stroke=\"black\" d=\"M 133 10 16 37\" marker-end=\"url(#arrow-black)\"/>\n",
       "<path stroke-width=\"1\" stroke=\"black\" d=\"M 10 38 10 124\" marker-end=\"url(#arrow-black)\"/>\n",
       "<path stroke-width=\"1\" stroke=\"black\" d=\"M 10 131 127 159\" marker-end=\"url(#arrow-black)\"/>\n",
       "<path stroke-width=\"1\" stroke=\"black\" d=\"M 133 160 206 89\" marker-end=\"url(#arrow-black)\"/>\n",
       "<circle cx=\"210\" cy=\"85\" r=\"7.0\" style=\"fill:gray;stroke:black;stroke-width:1.0\"/>\n",
       "<circle cx=\"133\" cy=\"10\" r=\"7.0\" style=\"fill:gray;stroke:black;stroke-width:1.0\"/>\n",
       "<circle cx=\"10\" cy=\"38\" r=\"7.0\" style=\"fill:gray;stroke:black;stroke-width:1.0\"/>\n",
       "<circle cx=\"10\" cy=\"131\" r=\"7.0\" style=\"fill:gray;stroke:black;stroke-width:1.0\"/>\n",
       "<circle cx=\"133\" cy=\"160\" r=\"7.0\" style=\"fill:gray;stroke:black;stroke-width:1.0\"/>\n",
       "</svg>"
      ],
      "text/plain": [
       "<IPython.core.display.SVG object>"
      ]
     },
     "execution_count": 14,
     "metadata": {},
     "output_type": "execute_result"
    }
   ],
   "source": [
    "image = visualize_graph(adjacency, position, scale=0.5)\n",
    "SVG(image)"
   ]
  },
  {
   "cell_type": "code",
   "execution_count": 15,
   "metadata": {
    "pycharm": {
     "name": "#%%\n"
    }
   },
   "outputs": [
    {
     "data": {
      "text/plain": [
       "False"
      ]
     },
     "execution_count": 15,
     "metadata": {},
     "output_type": "execute_result"
    }
   ],
   "source": [
    "is_acyclic(adjacency)"
   ]
  },
  {
   "cell_type": "markdown",
   "metadata": {},
   "source": [
    "### Detect and break cycles"
   ]
  },
  {
   "cell_type": "code",
   "execution_count": 16,
   "metadata": {},
   "outputs": [],
   "source": [
    "# cycle tree\n",
    "rows = [0, 0, 1, 1, 2, 2, 6, 6, 3, 8]\n",
    "cols = [1, 2, 3, 4, 5, 6, 7, 8, 1, 2]\n",
    "data = [1, 1, 1, 1, 1, 1, 1, 1, 1, 1]\n",
    "cycle_tree = sparse.csr_matrix((data, (rows, cols)), shape=(9, 9))"
   ]
  },
  {
   "cell_type": "code",
   "execution_count": 17,
   "metadata": {},
   "outputs": [
    {
     "data": {
      "image/svg+xml": [
       "<svg xmlns=\"http://www.w3.org/2000/svg\" width=\"226.0\" height=\"170.0\">\n",
       "<defs><marker id=\"arrow-gray\" markerWidth=\"10\" markerHeight=\"10\" refX=\"9\" refY=\"3\" orient=\"auto\">\n",
       "<path d=\"M0,0 L0,6 L9,3 z\" fill=\"gray\"/></marker></defs>\n",
       "<path stroke-width=\"1\" stroke=\"gray\" d=\"M 110 10 64 56\" marker-end=\"url(#arrow-gray)\"/>\n",
       "<path stroke-width=\"1\" stroke=\"gray\" d=\"M 110 10 156 56\" marker-end=\"url(#arrow-gray)\"/>\n",
       "<path stroke-width=\"1\" stroke=\"gray\" d=\"M 60 60 14 106\" marker-end=\"url(#arrow-gray)\"/>\n",
       "<path stroke-width=\"1\" stroke=\"gray\" d=\"M 60 60 60 103\" marker-end=\"url(#arrow-gray)\"/>\n",
       "<path stroke-width=\"1\" stroke=\"gray\" d=\"M 160 60 114 106\" marker-end=\"url(#arrow-gray)\"/>\n",
       "<path stroke-width=\"1\" stroke=\"gray\" d=\"M 160 60 160 103\" marker-end=\"url(#arrow-gray)\"/>\n",
       "<path stroke-width=\"1\" stroke=\"gray\" d=\"M 10 110 56 64\" marker-end=\"url(#arrow-gray)\"/>\n",
       "<path stroke-width=\"1\" stroke=\"gray\" d=\"M 160 110 114 156\" marker-end=\"url(#arrow-gray)\"/>\n",
       "<path stroke-width=\"1\" stroke=\"gray\" d=\"M 160 110 206 156\" marker-end=\"url(#arrow-gray)\"/>\n",
       "<path stroke-width=\"1\" stroke=\"gray\" d=\"M 210 160 163 66\" marker-end=\"url(#arrow-gray)\"/>\n",
       "<circle cx=\"110\" cy=\"10\" r=\"7.0\" style=\"fill:gray;stroke:black;stroke-width:1.0\"/>\n",
       "<circle cx=\"60\" cy=\"60\" r=\"7.0\" style=\"fill:gray;stroke:black;stroke-width:1.0\"/>\n",
       "<circle cx=\"160\" cy=\"60\" r=\"7.0\" style=\"fill:gray;stroke:black;stroke-width:1.0\"/>\n",
       "<circle cx=\"10\" cy=\"110\" r=\"7.0\" style=\"fill:gray;stroke:black;stroke-width:1.0\"/>\n",
       "<circle cx=\"60\" cy=\"110\" r=\"7.0\" style=\"fill:gray;stroke:black;stroke-width:1.0\"/>\n",
       "<circle cx=\"110\" cy=\"110\" r=\"7.0\" style=\"fill:gray;stroke:black;stroke-width:1.0\"/>\n",
       "<circle cx=\"160\" cy=\"110\" r=\"7.0\" style=\"fill:gray;stroke:black;stroke-width:1.0\"/>\n",
       "<circle cx=\"110\" cy=\"160\" r=\"7.0\" style=\"fill:gray;stroke:black;stroke-width:1.0\"/>\n",
       "<circle cx=\"210\" cy=\"160\" r=\"7.0\" style=\"fill:gray;stroke:black;stroke-width:1.0\"/>\n",
       "<text text-anchor=\"start\" x=\"120\" y=\"10\" font-size=\"12\">0</text><text text-anchor=\"start\" x=\"70\" y=\"60\" font-size=\"12\">1</text><text text-anchor=\"start\" x=\"170\" y=\"60\" font-size=\"12\">2</text><text text-anchor=\"start\" x=\"20\" y=\"110\" font-size=\"12\">3</text><text text-anchor=\"start\" x=\"70\" y=\"110\" font-size=\"12\">4</text><text text-anchor=\"start\" x=\"120\" y=\"110\" font-size=\"12\">5</text><text text-anchor=\"start\" x=\"170\" y=\"110\" font-size=\"12\">6</text><text text-anchor=\"start\" x=\"120\" y=\"160\" font-size=\"12\">7</text><text text-anchor=\"start\" x=\"220\" y=\"160\" font-size=\"12\">8</text></svg>"
      ],
      "text/plain": [
       "<IPython.core.display.SVG object>"
      ]
     },
     "execution_count": 17,
     "metadata": {},
     "output_type": "execute_result"
    }
   ],
   "source": [
    "position = np.array([[3, 6], [2, 5], [4, 5], [1, 4], [2, 4], [3, 4], [4, 4], [3, 3], [5, 3]])\n",
    "image = svg_graph(cycle_tree, position, scale=0.5, names=list(range(9)))\n",
    "SVG(image)"
   ]
  },
  {
   "cell_type": "code",
   "execution_count": 19,
   "metadata": {},
   "outputs": [
    {
     "data": {
      "image/svg+xml": [
       "<svg xmlns=\"http://www.w3.org/2000/svg\" width=\"226.0\" height=\"170.0\">\n",
       "<defs><marker id=\"arrow-gray\" markerWidth=\"10\" markerHeight=\"10\" refX=\"9\" refY=\"3\" orient=\"auto\">\n",
       "<path d=\"M0,0 L0,6 L9,3 z\" fill=\"gray\"/></marker></defs>\n",
       "<defs><marker id=\"arrow-red\" markerWidth=\"10\" markerHeight=\"10\" refX=\"9\" refY=\"3\" orient=\"auto\">\n",
       "<path d=\"M0,0 L0,6 L9,3 z\" fill=\"red\"/></marker></defs>\n",
       "<path stroke-width=\"1\" stroke=\"gray\" d=\"M 110 10 64 56\" marker-end=\"url(#arrow-gray)\"/>\n",
       "<path stroke-width=\"1\" stroke=\"gray\" d=\"M 110 10 156 56\" marker-end=\"url(#arrow-gray)\"/>\n",
       "<path stroke-width=\"1\" stroke=\"gray\" d=\"M 60 60 60 103\" marker-end=\"url(#arrow-gray)\"/>\n",
       "<path stroke-width=\"1\" stroke=\"gray\" d=\"M 160 60 114 106\" marker-end=\"url(#arrow-gray)\"/>\n",
       "<path stroke-width=\"1\" stroke=\"gray\" d=\"M 160 110 114 156\" marker-end=\"url(#arrow-gray)\"/>\n",
       "<path stroke-width=\"1\" stroke=\"red\" d=\"M 60 60 14 106\" marker-end=\"url(#arrow-red)\"/>\n",
       "<path stroke-width=\"1\" stroke=\"red\" d=\"M 160 60 160 103\" marker-end=\"url(#arrow-red)\"/>\n",
       "<path stroke-width=\"1\" stroke=\"red\" d=\"M 10 110 56 64\" marker-end=\"url(#arrow-red)\"/>\n",
       "<path stroke-width=\"1\" stroke=\"red\" d=\"M 160 110 206 156\" marker-end=\"url(#arrow-red)\"/>\n",
       "<path stroke-width=\"1\" stroke=\"red\" d=\"M 210 160 163 66\" marker-end=\"url(#arrow-red)\"/>\n",
       "<circle cx=\"110\" cy=\"10\" r=\"7.0\" style=\"fill:gray;stroke:black;stroke-width:1.0\"/>\n",
       "<circle cx=\"60\" cy=\"60\" r=\"7.0\" style=\"fill:gray;stroke:black;stroke-width:1.0\"/>\n",
       "<circle cx=\"160\" cy=\"60\" r=\"7.0\" style=\"fill:gray;stroke:black;stroke-width:1.0\"/>\n",
       "<circle cx=\"10\" cy=\"110\" r=\"7.0\" style=\"fill:gray;stroke:black;stroke-width:1.0\"/>\n",
       "<circle cx=\"60\" cy=\"110\" r=\"7.0\" style=\"fill:gray;stroke:black;stroke-width:1.0\"/>\n",
       "<circle cx=\"110\" cy=\"110\" r=\"7.0\" style=\"fill:gray;stroke:black;stroke-width:1.0\"/>\n",
       "<circle cx=\"160\" cy=\"110\" r=\"7.0\" style=\"fill:gray;stroke:black;stroke-width:1.0\"/>\n",
       "<circle cx=\"110\" cy=\"160\" r=\"7.0\" style=\"fill:gray;stroke:black;stroke-width:1.0\"/>\n",
       "<circle cx=\"210\" cy=\"160\" r=\"7.0\" style=\"fill:gray;stroke:black;stroke-width:1.0\"/>\n",
       "<text text-anchor=\"start\" x=\"120\" y=\"10\" font-size=\"12\">0</text><text text-anchor=\"start\" x=\"70\" y=\"60\" font-size=\"12\">1</text><text text-anchor=\"start\" x=\"170\" y=\"60\" font-size=\"12\">2</text><text text-anchor=\"start\" x=\"20\" y=\"110\" font-size=\"12\">3</text><text text-anchor=\"start\" x=\"70\" y=\"110\" font-size=\"12\">4</text><text text-anchor=\"start\" x=\"120\" y=\"110\" font-size=\"12\">5</text><text text-anchor=\"start\" x=\"170\" y=\"110\" font-size=\"12\">6</text><text text-anchor=\"start\" x=\"120\" y=\"160\" font-size=\"12\">7</text><text text-anchor=\"start\" x=\"220\" y=\"160\" font-size=\"12\">8</text></svg>"
      ],
      "text/plain": [
       "<IPython.core.display.SVG object>"
      ]
     },
     "execution_count": 19,
     "metadata": {},
     "output_type": "execute_result"
    }
   ],
   "source": [
    "n_cycles, cycles = get_cycles(cycle_tree, directed=True)\n",
    "edge_labels = [(cycle[i], cycle[i+1], 1) for cycle in cycles for i in range(len(cycle) - 1)] + [(cycle[-1], cycle[0], 1) for cycle in cycles]\n",
    "image = svg_graph(cycle_tree, position, scale=0.5, edge_labels=edge_labels, names=list(range(9)))\n",
    "SVG(image)"
   ]
  },
  {
   "cell_type": "code",
   "execution_count": 20,
   "metadata": {},
   "outputs": [
    {
     "data": {
      "image/svg+xml": [
       "<svg xmlns=\"http://www.w3.org/2000/svg\" width=\"226.0\" height=\"170.0\">\n",
       "<defs><marker id=\"arrow-gray\" markerWidth=\"10\" markerHeight=\"10\" refX=\"9\" refY=\"3\" orient=\"auto\">\n",
       "<path d=\"M0,0 L0,6 L9,3 z\" fill=\"gray\"/></marker></defs>\n",
       "<path stroke-width=\"1\" stroke=\"gray\" d=\"M 110 10 64 56\" marker-end=\"url(#arrow-gray)\"/>\n",
       "<path stroke-width=\"1\" stroke=\"gray\" d=\"M 110 10 156 56\" marker-end=\"url(#arrow-gray)\"/>\n",
       "<path stroke-width=\"1\" stroke=\"gray\" d=\"M 60 60 14 106\" marker-end=\"url(#arrow-gray)\"/>\n",
       "<path stroke-width=\"1\" stroke=\"gray\" d=\"M 60 60 60 103\" marker-end=\"url(#arrow-gray)\"/>\n",
       "<path stroke-width=\"1\" stroke=\"gray\" d=\"M 160 60 114 106\" marker-end=\"url(#arrow-gray)\"/>\n",
       "<path stroke-width=\"1\" stroke=\"gray\" d=\"M 160 60 160 103\" marker-end=\"url(#arrow-gray)\"/>\n",
       "<path stroke-width=\"1\" stroke=\"gray\" d=\"M 160 110 114 156\" marker-end=\"url(#arrow-gray)\"/>\n",
       "<path stroke-width=\"1\" stroke=\"gray\" d=\"M 160 110 206 156\" marker-end=\"url(#arrow-gray)\"/>\n",
       "<circle cx=\"110\" cy=\"10\" r=\"7.0\" style=\"fill:gray;stroke:black;stroke-width:1.0\"/>\n",
       "<circle cx=\"60\" cy=\"60\" r=\"7.0\" style=\"fill:gray;stroke:black;stroke-width:1.0\"/>\n",
       "<circle cx=\"160\" cy=\"60\" r=\"7.0\" style=\"fill:gray;stroke:black;stroke-width:1.0\"/>\n",
       "<circle cx=\"10\" cy=\"110\" r=\"7.0\" style=\"fill:gray;stroke:black;stroke-width:1.0\"/>\n",
       "<circle cx=\"60\" cy=\"110\" r=\"7.0\" style=\"fill:gray;stroke:black;stroke-width:1.0\"/>\n",
       "<circle cx=\"110\" cy=\"110\" r=\"7.0\" style=\"fill:gray;stroke:black;stroke-width:1.0\"/>\n",
       "<circle cx=\"160\" cy=\"110\" r=\"7.0\" style=\"fill:gray;stroke:black;stroke-width:1.0\"/>\n",
       "<circle cx=\"110\" cy=\"160\" r=\"7.0\" style=\"fill:gray;stroke:black;stroke-width:1.0\"/>\n",
       "<circle cx=\"210\" cy=\"160\" r=\"7.0\" style=\"fill:gray;stroke:black;stroke-width:1.0\"/>\n",
       "<text text-anchor=\"start\" x=\"120\" y=\"10\" font-size=\"12\">0</text><text text-anchor=\"start\" x=\"70\" y=\"60\" font-size=\"12\">1</text><text text-anchor=\"start\" x=\"170\" y=\"60\" font-size=\"12\">2</text><text text-anchor=\"start\" x=\"20\" y=\"110\" font-size=\"12\">3</text><text text-anchor=\"start\" x=\"70\" y=\"110\" font-size=\"12\">4</text><text text-anchor=\"start\" x=\"120\" y=\"110\" font-size=\"12\">5</text><text text-anchor=\"start\" x=\"170\" y=\"110\" font-size=\"12\">6</text><text text-anchor=\"start\" x=\"120\" y=\"160\" font-size=\"12\">7</text><text text-anchor=\"start\" x=\"220\" y=\"160\" font-size=\"12\">8</text></svg>"
      ],
      "text/plain": [
       "<IPython.core.display.SVG object>"
      ]
     },
     "execution_count": 20,
     "metadata": {},
     "output_type": "execute_result"
    }
   ],
   "source": [
    "dag = break_cycles_from_root(cycle_tree, root=0, directed=True)\n",
    "image = svg_graph(dag, position, scale=0.5, names=list(range(9)))\n",
    "SVG(image)"
   ]
  },
  {
   "cell_type": "code",
   "execution_count": null,
   "metadata": {},
   "outputs": [],
   "source": []
  }
 ],
 "metadata": {
  "kernelspec": {
   "display_name": "Python 3 (ipykernel)",
   "language": "python",
   "name": "python3"
  },
  "language_info": {
   "codemirror_mode": {
    "name": "ipython",
    "version": 3
   },
   "file_extension": ".py",
   "mimetype": "text/x-python",
   "name": "python",
   "nbconvert_exporter": "python",
   "pygments_lexer": "ipython3",
   "version": "3.10.10"
  },
  "toc": {
   "base_numbering": 1,
   "nav_menu": {},
   "number_sections": true,
   "sideBar": true,
   "skip_h1_title": false,
   "title_cell": "Table of Contents",
   "title_sidebar": "Contents",
   "toc_cell": false,
   "toc_position": {},
   "toc_section_display": true,
   "toc_window_display": false
  }
 },
 "nbformat": 4,
 "nbformat_minor": 2
}<|MERGE_RESOLUTION|>--- conflicted
+++ resolved
@@ -63,14 +63,10 @@
    "outputs": [],
    "source": [
     "from sknetwork.data import house, star, linear_digraph, cyclic_digraph\n",
-<<<<<<< HEAD
-    "from sknetwork.topology import is_acyclic, get_cycles, break_cycles_from_root\n",
-    "from sknetwork.visualization import svg_graph\n",
-    "from scipy import sparse"
-=======
     "from sknetwork.topology import is_acyclic\n",
-    "from sknetwork.visualization import visualize_graph"
->>>>>>> fe59159a
+    "from sknetwork.topology import get_cycles, break_cycles_from_root\n",
+    "from sknetwork.visualization import visualize_graph",
+    "from scipy import sparse\n"
    ]
   },
   {
